import uuid

from google.cloud import firestore

from engagement_database.data_models import Message, HistoryEntry
from util.firestore_utils import make_firestore_client


class EngagementDatabase(object):
    def __init__(self, client, database_path):
        """
        :param client: Firebase client.
        :type client: firebase_admin.auth.Client
        :param database_path: Path to the parent database document e.g. "databases/test-project"
        :type database_path: str
        """
        self._client = client
        self._database_path = database_path

        # Make sure the database we're connecting to exists so it shows when listing available databases
        self._database_ref().set({"database_path": database_path}, merge=True)

    @classmethod
    def init_from_credentials(cls, cert, database_path, app_name="EngagementDatabase"):
        """
        :param cert: Firestore service account certificate, as a path to a file or a dictionary.
        :type cert: str | dict
        :param database_path: Path to the parent database document e.g. "databases/test-project"
        :type database_path: str
        :param app_name: Name to give the Firestore app instance we'll use to connect.
        :type app_name: str
        :return: EngagementDatabase instance
        :rtype: EngagementDatabase
        """
        return cls(make_firestore_client(cert, app_name), database_path)

    def _database_ref(self):
        return self._client.document(self._database_path)

    def _history_ref(self):
        return self._database_ref().collection("history")

    def _history_entry_ref(self, history_entry_id):
        return self._history_ref().document(history_entry_id)

    def _messages_ref(self):
        return self._database_ref().collection("messages")

    def _message_ref(self, message_id):
        return self._messages_ref().document(message_id)

    def get_history(self, firestore_query_filter=lambda q: q, transaction=None):
        """
        Gets all the history entries in the database.

        Note that requesting large numbers of messages is expensive and this function doesn't guarantee that all
        messages will be downloaded. Use of where and limit filters is strongly encouraged.

        :param firestore_query_filter: Filter to apply to the underlying Firestore query.
        :type firestore_query_filter: Callable of google.cloud.firestore.Query -> google.cloud.firestore.Query
        :param transaction: Transaction to run this get in or None.
        :type transaction: google.cloud.firestore.Transaction | None
        :return: History entries for the requested message.
        :rtype: list of engagement_database.data_models.HistoryEntry
        """
        query = self._history_ref()
        query = firestore_query_filter(query)
        data = query.get(transaction=transaction)

        # Deserialize all history entries as being for Messages.
        # If we add any other data models that have history tracked, we may need to update this.
        return [HistoryEntry.from_dict(d.to_dict(), doc_type=Message) for d in data]

    def get_history_for_message(self, message_id, firestore_query_filter=lambda q: q, transaction=None):
        """
        Gets all the history entries for a message.

        :param message_id: Id of message to get history for.
        :type message_id: str
        :param firestore_query_filter: Filter to apply to the underlying Firestore query.
        :type firestore_query_filter: Callable of google.cloud.firestore.Query -> google.cloud.firestore.Query
        :param transaction: Transaction to run this get in or None.
        :type transaction: google.cloud.firestore.Transaction | None
        :return: History entries for the requested message.
        :rtype: list of engagement_database.data_models.HistoryEntry
        """
        message_ref = self._message_ref(message_id)
<<<<<<< HEAD
        query = self._history_ref().where("update_path", "==", message_ref.path).order_by("timestamp")
=======
        query = self._history_ref().where("update_path", "==", message_ref)
>>>>>>> 856766a8
        query = firestore_query_filter(query)
        data = query.get(transaction=transaction)
        return [HistoryEntry.from_dict(d.to_dict(), doc_type=Message) for d in data]

    def get_message(self, message_id, transaction=None):
        """
        Gets a message by id from the database.

        :param message_id: Id of message to get.
        :type message_id: str
        :param transaction: Transaction to run this get in or None.
        :type transaction: google.cloud.firestore.Transaction | None
        :return: Message with id `message_id`, if it exists in the database, otherwise None.
        :rtype: engagement_database.data_models.Message | None
        """
        doc = self._message_ref(message_id).get(transaction=transaction)
        if not doc.exists:
            return None
        return Message.from_dict(doc.to_dict())

    def get_messages(self, firestore_query_filter=lambda q: q, transaction=None):
        """
        Gets messages from the database.

        Note that requesting large numbers of messages is expensive and this function doesn't guarantee that all
        messages will be downloaded. Use of where and limit filters is strongly encouraged.

        Note also that providing a transaction for a query that matches a lot of documents will lock a large number
        of documents, causing performance issues.

        :param firestore_query_filter: Filter to apply to the underlying Firestore query.
        :type firestore_query_filter: Callable of google.cloud.firestore.Query -> google.cloud.firestore.Query
        :param transaction: Transaction to run this get in or None.
        :type transaction: google.cloud.firestore.Transaction | None
        :return: Messages downloaded from the database.
        :rtype: list of engagement_database.data_models.Message
        """
        messages_ref = self._messages_ref()
        query = firestore_query_filter(messages_ref)
        data = query.get(transaction=transaction)
        return [Message.from_dict(d.to_dict()) for d in data]

    def set_message(self, message, origin, transaction=None):
        """
        Sets a message in the database.

        :param message: Message to write to the database.
        :type message: engagement_database.data_models.Message
        :param origin: Origin details for this update.
        :type origin: engagement_database.data_models.HistoryEntryOrigin
        :param transaction: Transaction to run this update in or None.
                            If None, writes immediately, otherwise adds the updates to a transaction that will need
                            to be explicitly committed elsewhere.
        :type transaction: google.cloud.firestore.Transaction | None
        """
        message = message.copy()
        message.last_updated = firestore.SERVER_TIMESTAMP

        if transaction is None:
            # If no transaction was given, run all the updates in a new batched-write transaction and flag that
            # this transaction needs to be committed before returning from this function.
            transaction = self._client.batch()
            commit_before_returning = True
        else:
            commit_before_returning = False

        # Set the message
        transaction.set(
            self._message_ref(message.message_id),
            message.to_dict()
        )

        # Log a history event for this update
        history_entry = HistoryEntry(
            update_path=self._message_ref(message.message_id).path,
            origin=origin,
            updated_doc=message,
            timestamp=firestore.SERVER_TIMESTAMP
        )
        transaction.set(
            self._history_entry_ref(history_entry.history_entry_id),
            history_entry.to_dict()
        )

        if commit_before_returning:
            transaction.commit()

    def transaction(self):
        return self._client.transaction()<|MERGE_RESOLUTION|>--- conflicted
+++ resolved
@@ -85,11 +85,7 @@
         :rtype: list of engagement_database.data_models.HistoryEntry
         """
         message_ref = self._message_ref(message_id)
-<<<<<<< HEAD
-        query = self._history_ref().where("update_path", "==", message_ref.path).order_by("timestamp")
-=======
-        query = self._history_ref().where("update_path", "==", message_ref)
->>>>>>> 856766a8
+        query = self._history_ref().where("update_path", "==", message_ref.path)
         query = firestore_query_filter(query)
         data = query.get(transaction=transaction)
         return [HistoryEntry.from_dict(d.to_dict(), doc_type=Message) for d in data]
