--- conflicted
+++ resolved
@@ -88,13 +88,8 @@
     :type f: file-like
     :param max_retries: Maximum number of times to retry uploading the file.
     :type max_retries: int
-<<<<<<< HEAD
-    :param blob_chunk_size: the size of a chunk of data whenever iterating (in MiB). Default is 100 MiB.
-    :type blob_chunk_size: int
-=======
     :param blob_chunk_size: The chunk size to use for resumable uploads, in MiB
     :type blob_chunk_size: float
->>>>>>> 44cf55e8
     """
     try:
         log.info(f"Uploading file to blob '{target_blob_url}'...")
